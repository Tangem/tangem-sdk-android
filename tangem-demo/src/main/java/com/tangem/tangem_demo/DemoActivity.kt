package com.tangem.tangem_demo

import android.os.Bundle
import android.os.Handler
import android.os.Looper
import android.widget.TextView
import android.widget.Toast
import androidx.appcompat.app.AppCompatActivity
import com.google.android.material.bottomsheet.BottomSheetDialog
import com.google.gson.Gson
import com.tangem.Config
import com.tangem.TangemSdk
import com.tangem.commands.Card
import com.tangem.commands.WriteIssuerExtraDataCommand
import com.tangem.commands.common.ResponseConverter
import com.tangem.common.CompletionResult
import com.tangem.common.extensions.hexToBytes
import com.tangem.common.extensions.toByteArray
import com.tangem.crypto.CryptoUtils
import com.tangem.crypto.sign
import com.tangem.tangem_sdk_new.extensions.init
import kotlinx.android.synthetic.main.issuer_data.*
import kotlinx.android.synthetic.main.issuer_ex_data.*
import kotlinx.android.synthetic.main.scan_card.*
import kotlinx.android.synthetic.main.set_pin.*
import kotlinx.android.synthetic.main.sign.*
import kotlinx.android.synthetic.main.user_data.*
import kotlinx.android.synthetic.main.wallet.*

class DemoActivity : AppCompatActivity() {

    private val gson: Gson = ResponseConverter().gson
    private val mainThread = Handler(Looper.getMainLooper())

    private lateinit var sdk: TangemSdk
    private var card: Card? = null

    private var bshDlg: BottomSheetDialog? = null

    override fun onCreate(savedInstanceState: Bundle?) {
        super.onCreate(savedInstanceState)
        setContentView(R.layout.activity_demo)

        sdk = TangemSdk.init(this, Config())
        scanCard()
        sign()
        wallet()
        issuerData()
        issuerExData()
        userData()
        setPin()
    }

	private fun scanCard() {
		btnScanCard.setOnClickListener { sdk.scanCard { handleResult(it) } }
	}

<<<<<<< HEAD
	private fun sign() {
		btnSign.setOnClickListener {
			val listOfData = MutableList(Utils.randomInt(1, 10)) { Utils.randomString(20) }
			val listOfHashes = listOfData.map { it.toByteArray() }
			sdk.sign(listOfHashes.toTypedArray(), card?.cardId) { handleResult(it) }
		}
	}

	private fun wallet() {
		btnCreateWallet.setOnClickListener { sdk.createWallet(card?.cardId) { handleResult(it) } }
		btnPurgeWallet.setOnClickListener { sdk.purgeWallet(card?.cardId) { handleResult(it) } }
	}

	private fun issuerData() {
		btnReadIssuerData.setOnClickListener { sdk.readIssuerData(card?.cardId) { handleResult(it) } }

		btnWriteIssuerData.setOnClickListener {
			val cardId = card?.cardId
			if (cardId == null) {
				showToast("CardId required. Scan your card before proceeding")
				return@setOnClickListener
			}

			val issuerData = Utils.randomString(Utils.randomInt(15, 30)).toByteArray()
			val counter = 1
			val issuerPrivateKey = Utils.issuer().dataKeyPair.privateKey
			val signedIssuerData = (cardId.hexToBytes() + issuerData + counter.toByteArray(4)).sign(issuerPrivateKey)

			sdk.writeIssuerData(cardId, issuerData, signedIssuerData, counter) { handleResult(it) }
		}
	}

	private fun issuerExData() {
		btnReadIssuerExData.setOnClickListener { sdk.readIssuerExtraData(card?.cardId) { handleResult(it) } }

		btnWriteIssuerExData.setOnClickListener {
			val cardId = card?.cardId
			if (cardId == null) {
				showToast("CardId required. Scan your card before proceeding")
				return@setOnClickListener
			}

			val counter = 1
			val issuerData = CryptoUtils.generateRandomBytes(WriteIssuerExtraDataCommand.SINGLE_WRITE_SIZE * 5)
			val issuerPrivateKey = Utils.issuer().dataKeyPair.privateKey
			val startingSignature = (cardId.hexToBytes() + counter.toByteArray(4) + issuerData.size.toByteArray(2)).sign(issuerPrivateKey)
			val finalizingSignature = (cardId.hexToBytes() + issuerData + counter.toByteArray(4)).sign(issuerPrivateKey)

			sdk.writeIssuerExtraData(cardId, issuerData, startingSignature, finalizingSignature, counter) { handleResult(it) }
		}

	}

	private fun userData() {
		btnReadUserData.setOnClickListener { sdk.readUserData(card?.cardId) { handleResult(it) } }

		btnWriteUserData.setOnClickListener {
			val userData = "Some of user data ${Utils.randomString(20)}".toByteArray()
			val counter = 1
			sdk.writeUserData(card?.cardId, userData, counter) { handleResult(it) }
		}

		btnWriteUserProtectedData.setOnClickListener {
			val userProtectedData = "Some of user protected data ${Utils.randomString(20)}".toByteArray()
			val counter = 1
			sdk.writeProtectedUserData(card?.cardId, userProtectedData, counter) { handleResult(it) }
		}
	}

	private fun setPin() {
		etPinCode.setText("1234")
		fun getPin(): ByteArray? {
			val pin = etPinCode.text.toString()
			return if (pin.isEmpty()) null else pin.calculateSha256()
		}
		btnSetPin1.setOnClickListener { sdk.changePin1(card?.cardId, getPin()) { handleResult(it) } }
		btnSetPin2.setOnClickListener { sdk.changePin2(card?.cardId, getPin()) { handleResult(it) } }
	}

	private fun handleResult(completionResult: CompletionResult<*>) {
		when (completionResult) {
			is CompletionResult.Success -> {
				if (completionResult.data is Card) {
					card = completionResult.data as Card
				}

				val json = gson.toJson(completionResult.data)
				mainThread.post { showDialog(json) }
			}
			is CompletionResult.Failure -> {
				mainThread.post { showToast(completionResult.error.customMessage) }
			}
		}
	}

	private fun showDialog(message: String) {
		val dlg = bshDlg ?: BottomSheetDialog(this)
		if (dlg.isShowing) dlg.hide()

		dlg.setContentView(R.layout.bottom_sheet_response_layout)
		val tv = dlg.findViewById<TextView>(R.id.tvResponse) ?: return

		tv.text = message
		dlg.show()
	}

	private fun showToast(message: String) {
		Toast.makeText(this, message, Toast.LENGTH_LONG).show()
	}
=======
    private fun sign() {
        btnSign.setOnClickListener {
            val listOfData = MutableList(Utils.randomInt(1, 10)) { Utils.randomString(20) }
            val listOfHashes = listOfData.map { it.toByteArray() }
            sdk.sign(listOfHashes.toTypedArray(), card?.cardId) { handleResult(it) }
        }
    }

    private fun wallet() {
        btnCreateWallet.setOnClickListener { sdk.createWallet(card?.cardId) { handleResult(it) } }
        btnPurgeWallet.setOnClickListener { sdk.purgeWallet(card?.cardId) { handleResult(it) } }
    }

    private fun issuerData() {
        btnReadIssuerData.setOnClickListener { sdk.readIssuerData(card?.cardId) { handleResult(it) } }

        btnWriteIssuerData.setOnClickListener {
            val cardId = card?.cardId
            if (cardId == null) {
                showToast("CardId required. Scan your card before proceeding")
                return@setOnClickListener
            }

            val issuerData = Utils.randomString(Utils.randomInt(15, 30)).toByteArray()
            val counter = 1
            val issuerPrivateKey = Utils.issuer().dataKeyPair.privateKey
            val signedIssuerData = (cardId.hexToBytes() + issuerData + counter.toByteArray(4)).sign(issuerPrivateKey)

            sdk.writeIssuerData(cardId, issuerData, signedIssuerData, counter) { handleResult(it) }
        }
    }

    private fun issuerExData() {
        btnReadIssuerExData.setOnClickListener { sdk.readIssuerExtraData(card?.cardId) { handleResult(it) } }

        btnWriteIssuerExData.setOnClickListener {
            val cardId = card?.cardId
            if (cardId == null) {
                showToast("CardId required. Scan your card before proceeding")
                return@setOnClickListener
            }

            val counter = 1
            val issuerData = CryptoUtils.generateRandomBytes(WriteIssuerExtraDataCommand.SINGLE_WRITE_SIZE * 5)
            val issuerPrivateKey = Utils.issuer().dataKeyPair.privateKey
            val startingSignature = (cardId.hexToBytes() + counter.toByteArray(4) + issuerData.size.toByteArray(2)).sign(issuerPrivateKey)
            val finalizingSignature = (cardId.hexToBytes() + issuerData + counter.toByteArray(4)).sign(issuerPrivateKey)

            sdk.writeIssuerExtraData(cardId, issuerData, startingSignature, finalizingSignature, counter) { handleResult(it) }
        }

    }

    private fun userData() {
        btnReadUserData.setOnClickListener { sdk.readUserData(card?.cardId) { handleResult(it) } }

        btnWriteUserData.setOnClickListener {
            val userData = "Some of user data ${Utils.randomString(20)}".toByteArray()
            val counter = 1
            sdk.writeUserData(card?.cardId, userData, counter) { handleResult(it) }
        }

        btnWriteUserProtectedData.setOnClickListener {
            val userProtectedData = "Some of user protected data ${Utils.randomString(20)}".toByteArray()
            val counter = 1
            sdk.writeProtectedUserData(card?.cardId, userProtectedData, counter) { handleResult(it) }
        }
    }

    private fun setPin() {
//        fun getPin(): ByteArray? {
//            val pin = etPinCode.text.toString()
//            return if (pin.isEmpty()) null else pin.calculateSha256()
//        }
//        btnSetPin1.setOnClickListener { sdk.changePin1(card?.cardId, getPin()) { handleResult(it) } }
//        btnSetPin2.setOnClickListener { sdk.changePin2(card?.cardId, getPin()) { handleResult(it) } }
		btnSetPin1.setOnClickListener { sdk.changePin1(card?.cardId) { handleResult(it) } }
		btnSetPin2.setOnClickListener { sdk.changePin2(card?.cardId) { handleResult(it) } }
    }

    private fun handleResult(completionResult: CompletionResult<*>) {
        when (completionResult) {
            is CompletionResult.Success -> {
                if (completionResult.data is Card) {
                    card = completionResult.data as Card
                }

                val json = gson.toJson(completionResult.data)
                mainThread.post { showDialog(json) }
            }
            is CompletionResult.Failure -> {
                mainThread.post { showToast(completionResult.error.customMessage) }
            }
        }
    }

    private fun showDialog(message: String) {
        val dlg = bshDlg ?: BottomSheetDialog(this)
        if (dlg.isShowing) dlg.hide()

        dlg.setContentView(R.layout.bottom_sheet_response_layout)
        val tv = dlg.findViewById<TextView>(R.id.tvResponse) ?: return

        tv.text = message
        dlg.show()
    }

    private fun showToast(message: String) {
        Toast.makeText(this, message, Toast.LENGTH_LONG).show()
    }
>>>>>>> 83ffb5fb
}<|MERGE_RESOLUTION|>--- conflicted
+++ resolved
@@ -55,117 +55,6 @@
 		btnScanCard.setOnClickListener { sdk.scanCard { handleResult(it) } }
 	}
 
-<<<<<<< HEAD
-	private fun sign() {
-		btnSign.setOnClickListener {
-			val listOfData = MutableList(Utils.randomInt(1, 10)) { Utils.randomString(20) }
-			val listOfHashes = listOfData.map { it.toByteArray() }
-			sdk.sign(listOfHashes.toTypedArray(), card?.cardId) { handleResult(it) }
-		}
-	}
-
-	private fun wallet() {
-		btnCreateWallet.setOnClickListener { sdk.createWallet(card?.cardId) { handleResult(it) } }
-		btnPurgeWallet.setOnClickListener { sdk.purgeWallet(card?.cardId) { handleResult(it) } }
-	}
-
-	private fun issuerData() {
-		btnReadIssuerData.setOnClickListener { sdk.readIssuerData(card?.cardId) { handleResult(it) } }
-
-		btnWriteIssuerData.setOnClickListener {
-			val cardId = card?.cardId
-			if (cardId == null) {
-				showToast("CardId required. Scan your card before proceeding")
-				return@setOnClickListener
-			}
-
-			val issuerData = Utils.randomString(Utils.randomInt(15, 30)).toByteArray()
-			val counter = 1
-			val issuerPrivateKey = Utils.issuer().dataKeyPair.privateKey
-			val signedIssuerData = (cardId.hexToBytes() + issuerData + counter.toByteArray(4)).sign(issuerPrivateKey)
-
-			sdk.writeIssuerData(cardId, issuerData, signedIssuerData, counter) { handleResult(it) }
-		}
-	}
-
-	private fun issuerExData() {
-		btnReadIssuerExData.setOnClickListener { sdk.readIssuerExtraData(card?.cardId) { handleResult(it) } }
-
-		btnWriteIssuerExData.setOnClickListener {
-			val cardId = card?.cardId
-			if (cardId == null) {
-				showToast("CardId required. Scan your card before proceeding")
-				return@setOnClickListener
-			}
-
-			val counter = 1
-			val issuerData = CryptoUtils.generateRandomBytes(WriteIssuerExtraDataCommand.SINGLE_WRITE_SIZE * 5)
-			val issuerPrivateKey = Utils.issuer().dataKeyPair.privateKey
-			val startingSignature = (cardId.hexToBytes() + counter.toByteArray(4) + issuerData.size.toByteArray(2)).sign(issuerPrivateKey)
-			val finalizingSignature = (cardId.hexToBytes() + issuerData + counter.toByteArray(4)).sign(issuerPrivateKey)
-
-			sdk.writeIssuerExtraData(cardId, issuerData, startingSignature, finalizingSignature, counter) { handleResult(it) }
-		}
-
-	}
-
-	private fun userData() {
-		btnReadUserData.setOnClickListener { sdk.readUserData(card?.cardId) { handleResult(it) } }
-
-		btnWriteUserData.setOnClickListener {
-			val userData = "Some of user data ${Utils.randomString(20)}".toByteArray()
-			val counter = 1
-			sdk.writeUserData(card?.cardId, userData, counter) { handleResult(it) }
-		}
-
-		btnWriteUserProtectedData.setOnClickListener {
-			val userProtectedData = "Some of user protected data ${Utils.randomString(20)}".toByteArray()
-			val counter = 1
-			sdk.writeProtectedUserData(card?.cardId, userProtectedData, counter) { handleResult(it) }
-		}
-	}
-
-	private fun setPin() {
-		etPinCode.setText("1234")
-		fun getPin(): ByteArray? {
-			val pin = etPinCode.text.toString()
-			return if (pin.isEmpty()) null else pin.calculateSha256()
-		}
-		btnSetPin1.setOnClickListener { sdk.changePin1(card?.cardId, getPin()) { handleResult(it) } }
-		btnSetPin2.setOnClickListener { sdk.changePin2(card?.cardId, getPin()) { handleResult(it) } }
-	}
-
-	private fun handleResult(completionResult: CompletionResult<*>) {
-		when (completionResult) {
-			is CompletionResult.Success -> {
-				if (completionResult.data is Card) {
-					card = completionResult.data as Card
-				}
-
-				val json = gson.toJson(completionResult.data)
-				mainThread.post { showDialog(json) }
-			}
-			is CompletionResult.Failure -> {
-				mainThread.post { showToast(completionResult.error.customMessage) }
-			}
-		}
-	}
-
-	private fun showDialog(message: String) {
-		val dlg = bshDlg ?: BottomSheetDialog(this)
-		if (dlg.isShowing) dlg.hide()
-
-		dlg.setContentView(R.layout.bottom_sheet_response_layout)
-		val tv = dlg.findViewById<TextView>(R.id.tvResponse) ?: return
-
-		tv.text = message
-		dlg.show()
-	}
-
-	private fun showToast(message: String) {
-		Toast.makeText(this, message, Toast.LENGTH_LONG).show()
-	}
-=======
     private fun sign() {
         btnSign.setOnClickListener {
             val listOfData = MutableList(Utils.randomInt(1, 10)) { Utils.randomString(20) }
@@ -276,5 +165,4 @@
     private fun showToast(message: String) {
         Toast.makeText(this, message, Toast.LENGTH_LONG).show()
     }
->>>>>>> 83ffb5fb
 }