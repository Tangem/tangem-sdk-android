<?xml version="1.0" encoding="utf-8"?>
<FrameLayout xmlns:android="http://schemas.android.com/apk/res/android"
    android:layout_width="match_parent"
    android:layout_height="wrap_content"
    android:clipToPadding="false"
    android:paddingStart="@dimen/box_padding_horizontal"
    android:paddingTop="@dimen/box_padding_vertical"
    android:paddingEnd="@dimen/box_padding_horizontal"
    android:paddingBottom="@dimen/box_padding_vertical">

    <FrameLayout
        android:layout_width="match_parent"
        android:layout_height="match_parent"
        android:background="@drawable/rounded_corner" />

    <TextView
        android:layout_width="wrap_content"
        android:layout_height="wrap_content"
        android:background="@android:color/background_light"
        android:paddingStart="8dp"
        android:paddingEnd="8dp"
        android:text="Pin codes"
        android:translationX="10dp"
        android:translationY="-10dp" />

    <FrameLayout
        android:id="@+id/contentContainer"
        android:layout_width="match_parent"
        android:layout_height="match_parent"
        android:layout_margin="10dp">

        <LinearLayout
            android:layout_width="match_parent"
            android:layout_height="wrap_content"
            android:orientation="vertical">

<<<<<<< HEAD
            <EditText
                android:id="@+id/etPinCode"
                android:layout_width="match_parent"
                android:layout_height="wrap_content"
                android:hint="Enter the pin code" />

=======
>>>>>>> 83ffb5fb
            <LinearLayout
                android:layout_width="match_parent"
                android:layout_height="wrap_content"
                android:gravity="center"
                android:orientation="horizontal">

                <Button
                    android:id="@+id/btnSetPin1"
                    android:layout_width="0dp"
                    android:layout_height="wrap_content"
                    android:layout_weight="1"
                    android:text="Set pin 1" />

                <View
                    android:layout_width="10dp"
                    android:layout_height="1dp" />

                <Button
                    android:id="@+id/btnSetPin2"
                    android:layout_width="0dp"
                    android:layout_height="wrap_content"
                    android:layout_weight="1"
                    android:text="Set pin 2" />

            </LinearLayout>
        </LinearLayout>
    </FrameLayout>

</FrameLayout><|MERGE_RESOLUTION|>--- conflicted
+++ resolved
@@ -34,15 +34,6 @@
             android:layout_height="wrap_content"
             android:orientation="vertical">
 
-<<<<<<< HEAD
-            <EditText
-                android:id="@+id/etPinCode"
-                android:layout_width="match_parent"
-                android:layout_height="wrap_content"
-                android:hint="Enter the pin code" />
-
-=======
->>>>>>> 83ffb5fb
             <LinearLayout
                 android:layout_width="match_parent"
                 android:layout_height="wrap_content"
