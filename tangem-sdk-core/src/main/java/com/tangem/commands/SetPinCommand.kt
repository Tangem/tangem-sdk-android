package com.tangem.commands

import com.squareup.moshi.JsonClass
import com.tangem.CardSession
import com.tangem.SessionEnvironment
import com.tangem.TangemSdkError
import com.tangem.common.CompletionResult
import com.tangem.common.apdu.CommandApdu
import com.tangem.common.apdu.Instruction
import com.tangem.common.apdu.ResponseApdu
import com.tangem.common.apdu.StatusWord
import com.tangem.common.extensions.calculateSha256
import com.tangem.common.tlv.TlvBuilder
import com.tangem.common.tlv.TlvDecoder
import com.tangem.common.tlv.TlvTag

@JsonClass(generateAdapter = true)
class SetPinResponse(
        /**
         * CID, Unique Tangem card ID number.
         */
        val cardId: String,
        /**
         *
         */
        val status: SetPinStatus
) : CommandResponse

class SetPinCommand(
        private val pinType: PinType,
<<<<<<< HEAD
        private var newPin1: ByteArray? = null,
        private var newPin2: ByteArray? = null
) : Command<SetPinResponse>() {
=======
        private var newPin1: String? = null,
        private var newPin2: String? = null
) : Command<SetPinResponse>(), CardSessionPreparable {
>>>>>>> 7157b3c8

    override fun requiresPin2(): Boolean = true

    override fun prepare(session: CardSession, callback: (result: CompletionResult<Unit>) -> Unit) {
        if ((pinType == PinType.Pin1 && newPin1 == null) || (pinType == PinType.Pin2 && newPin2 == null)) {
            requestNewPin(session, callback)
        } else {
            callback(CompletionResult.Success(Unit))
        }
    }

    override fun run(session: CardSession, callback: (result: CompletionResult<SetPinResponse>) -> Unit) {
        if (newPin1 != null || newPin2 != null) {
            transceive(session, callback)
            return
        }

        session.pause()
        requestNewPin(session) {
            session.resume()
            transceive(session, callback)
        }
    }

    private fun requestNewPin(
            session: CardSession, callback: (result: CompletionResult<Unit>) -> Unit
    ) {
        session.viewDelegate.onPinChangeRequested(pinType) { pinString ->
            when (pinType) {
                PinType.Pin1 -> newPin1 = pinString
                PinType.Pin2 -> newPin2 = pinString
            }
            callback(CompletionResult.Success(Unit))
        }
    }

    override fun serialize(environment: SessionEnvironment): CommandApdu {
        val tlvBuilder = TlvBuilder()
        tlvBuilder.append(TlvTag.Pin, environment.pin1?.value)
        tlvBuilder.append(TlvTag.CardId, environment.card?.cardId)
        tlvBuilder.append(TlvTag.Pin2, environment.pin2?.value)
        tlvBuilder.append(TlvTag.Cvc, environment.cvc)
        tlvBuilder.append(TlvTag.NewPin, newPin1?.calculateSha256() ?: environment.pin1?.value)
        tlvBuilder.append(TlvTag.NewPin2, newPin2?.calculateSha256() ?: environment.pin2?.value)
        return CommandApdu(Instruction.SetPin, tlvBuilder.serialize())
    }

    override fun deserialize(environment: SessionEnvironment, apdu: ResponseApdu): SetPinResponse {
        val tlvData = apdu.getTlvData() ?: throw TangemSdkError.DeserializeApduFailed()

        val status = SetPinStatus.fromStatusWord(apdu.statusWord)
                ?: throw TangemSdkError.DecodingFailed("Failed to parse set pin status")

        val decoder = TlvDecoder(tlvData)
        return SetPinResponse(
                cardId = decoder.decode(TlvTag.CardId),
                status = status
        )
    }

    companion object {
        fun setPin1(newPin1: String?): SetPinCommand = SetPinCommand(newPin1 = newPin1, pinType = PinType.Pin1)
        fun setPin2(newPin2: String?): SetPinCommand = SetPinCommand(newPin2 = newPin2, pinType = PinType.Pin2)
    }
}

enum class PinType {
    Pin1,
    Pin2,
    ;
}

enum class SetPinStatus {
    PinsNotChanged,
    Pin1Changed,
    Pin2Changed,
    Pin3Changed,
    Pins12Changed,
    Pins13Changed,
    Pins23Changed,
    Pins123Changed,
    ;

    companion object {
        fun fromStatusWord(statusWord: StatusWord): SetPinStatus? {
            return when (statusWord) {
                StatusWord.ProcessCompleted -> PinsNotChanged
                StatusWord.Pin1Changed -> Pin1Changed
                StatusWord.Pin2Changed -> Pin2Changed
                StatusWord.Pins12Changed -> Pins12Changed
                StatusWord.Pin3Changed -> Pin3Changed
                StatusWord.Pins13Changed -> Pins13Changed
                StatusWord.Pins23Changed -> Pins23Changed
                StatusWord.Pins123Changed -> Pins123Changed
                else -> null
            }
        }
    }
}

fun PinType.isWrongPinEntered(environment: SessionEnvironment?): Boolean {
    return when (this) {
        PinType.Pin1 -> environment?.pin1?.isDefault == true
        PinType.Pin2 -> environment?.pin2?.isDefault == true
    }
}<|MERGE_RESOLUTION|>--- conflicted
+++ resolved
@@ -28,15 +28,9 @@
 
 class SetPinCommand(
         private val pinType: PinType,
-<<<<<<< HEAD
-        private var newPin1: ByteArray? = null,
-        private var newPin2: ByteArray? = null
-) : Command<SetPinResponse>() {
-=======
         private var newPin1: String? = null,
         private var newPin2: String? = null
-) : Command<SetPinResponse>(), CardSessionPreparable {
->>>>>>> 7157b3c8
+) : Command<SetPinResponse>() {
 
     override fun requiresPin2(): Boolean = true
 
