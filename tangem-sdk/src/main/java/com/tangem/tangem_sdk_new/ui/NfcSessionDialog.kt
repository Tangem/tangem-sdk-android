package com.tangem.tangem_sdk_new.ui

import android.content.Context
import android.view.HapticFeedbackConstants
import android.view.LayoutInflater
import android.view.View
import android.view.ViewGroup
import androidx.transition.TransitionManager
import com.google.android.material.bottomsheet.BottomSheetBehavior
import com.google.android.material.bottomsheet.BottomSheetDialog
import com.tangem.Log
import com.tangem.Message
import com.tangem.tangem_sdk_new.R
import com.tangem.tangem_sdk_new.SessionViewDelegateState
import com.tangem.tangem_sdk_new.extensions.hide
import com.tangem.tangem_sdk_new.extensions.show
import com.tangem.tangem_sdk_new.nfc.NfcLocationProvider
import com.tangem.tangem_sdk_new.nfc.NfcManager
import com.tangem.tangem_sdk_new.postUI
import com.tangem.tangem_sdk_new.ui.widget.*
import com.tangem.tangem_sdk_new.ui.widget.howTo.HowToTapWidget
import com.tangem.tangem_sdk_new.ui.widget.progressBar.ProgressbarStateWidget
import kotlinx.android.synthetic.main.bottom_sheet_layout.*

class NfcSessionDialog(
    context: Context,
    private val nfcManager: NfcManager,
    private val nfcLocationProvider: NfcLocationProvider,
) : BottomSheetDialog(context) {

    private lateinit var taskContainer: ViewGroup
    private lateinit var howToContainer: ViewGroup

    private lateinit var headerWidget: HeaderWidget
    private lateinit var touchCardWidget: TouchCardWidget
    private lateinit var progressStateWidget: ProgressbarStateWidget
    private lateinit var pinCodeRequestWidget: PinCodeRequestWidget
    private lateinit var pinCodeSetChangeWidget: PinCodeModificationWidget
    private lateinit var messageWidget: MessageWidget
    private lateinit var howToTapWidget: HowToTapWidget

    private val stateWidgets = mutableListOf<StateWidget<*>>()

    private var currentState: SessionViewDelegateState? = null

    init {
        val dialogView = LayoutInflater.from(context).inflate(R.layout.bottom_sheet_layout, null)
        setContentView(dialogView)
    }

    override fun setContentView(view: View) {
        super.setContentView(view)

        val nfcLocation = nfcLocationProvider.getLocation() ?: NfcLocation.model13

        taskContainer = view.findViewById(R.id.taskContainer)
        howToContainer = view.findViewById(R.id.howToContainer)

        headerWidget = HeaderWidget(view.findViewById(R.id.llHeader))
        touchCardWidget = TouchCardWidget(view.findViewById(R.id.rlTouchCard), nfcLocation)
        progressStateWidget = ProgressbarStateWidget(view.findViewById(R.id.clProgress))
        pinCodeRequestWidget = PinCodeRequestWidget(view.findViewById(R.id.csPinCode))
        pinCodeSetChangeWidget = PinCodeModificationWidget(view.findViewById(R.id.llChangePin), 0)
        messageWidget = MessageWidget(view.findViewById(R.id.llMessage))
        howToTapWidget = HowToTapWidget(howToContainer, nfcManager, nfcLocationProvider)

        stateWidgets.add(headerWidget)
        stateWidgets.add(touchCardWidget)
        stateWidgets.add(progressStateWidget)
        stateWidgets.add(pinCodeRequestWidget)
        stateWidgets.add(pinCodeSetChangeWidget)
        stateWidgets.add(messageWidget)
        stateWidgets.add(howToTapWidget)

        headerWidget.onHowTo = { show(SessionViewDelegateState.HowToTap) }

        behavior.state = BottomSheetBehavior.STATE_COLLAPSED
    }

    fun enableHowTo(enable: Boolean) {
        headerWidget.howToIsEnabled = enable
    }

    fun setMessage(message: Message?) {
        messageWidget.setMessage(message)
    }

    fun show(state: SessionViewDelegateState) {
        if (ownerActivity == null || ownerActivity?.isFinishing == true) return

        if (!this.isShowing) this.show()
        when (state) {
            is SessionViewDelegateState.Ready -> onReady(state)
            is SessionViewDelegateState.Success -> onSuccess(state)
            is SessionViewDelegateState.Error -> onError(state)
            is SessionViewDelegateState.SecurityDelay -> onSecurityDelay(state)
            is SessionViewDelegateState.Delay -> onDelay(state)
            is SessionViewDelegateState.PinRequested -> onPinRequested(state)
            is SessionViewDelegateState.PinChangeRequested -> onPinChangeRequested(state)
            is SessionViewDelegateState.WrongCard -> onWrongCard(state)
            SessionViewDelegateState.TagConnected -> onTagConnected(state)
            SessionViewDelegateState.TagLost -> onTagLost(state)
            SessionViewDelegateState.HowToTap -> howToTap(state)
        }
        currentState = state
    }

    private fun onReady(state: SessionViewDelegateState.Ready) {
        setStateAndShow(state, headerWidget, touchCardWidget, messageWidget)
    }

    private fun onSuccess(state: SessionViewDelegateState.Success) {
        setStateAndShow(state, progressStateWidget, messageWidget)
        performHapticFeedback()
        postUI(1000) { cancel() }
    }

    private fun onError(state: SessionViewDelegateState.Error) {
        setStateAndShow(state, progressStateWidget, messageWidget)
        performHapticFeedback()
    }

    private fun onSecurityDelay(state: SessionViewDelegateState.SecurityDelay) {
        setStateAndShow(state, progressStateWidget, messageWidget)
        performHapticFeedback()
    }

    private fun onDelay(state: SessionViewDelegateState.Delay) {
        setStateAndShow(state, progressStateWidget, messageWidget)
        performHapticFeedback()
    }

    private fun onPinRequested(state: SessionViewDelegateState.PinRequested) {
        enableBottomSheetAnimation()
        if (pinCodeRequestWidget.canExpand()) {
            headerWidget.isFullScreenMode = true
            headerWidget.onClose = { cancel() }
            behavior.state = BottomSheetBehavior.STATE_EXPANDED
        }

        pinCodeRequestWidget.onContinue = {
            enableBottomSheetAnimation()
            pinCodeRequestWidget.onContinue = null
            headerWidget.isFullScreenMode = false

            setStateAndShow(getEmptyOnReadyEvent(), headerWidget, touchCardWidget, messageWidget)
            postUI(200) { state.callback(it) }
        }

        setStateAndShow(state, headerWidget, pinCodeRequestWidget)
        performHapticFeedback()
    }

    private fun onPinChangeRequested(state: SessionViewDelegateState.PinChangeRequested) {
        enableBottomSheetAnimation()
        behavior.state = BottomSheetBehavior.STATE_EXPANDED

        headerWidget.onClose = { cancel() }
        pinCodeSetChangeWidget.onSave = {
            enableBottomSheetAnimation()
            pinCodeSetChangeWidget.onSave = null

            setStateAndShow(getEmptyOnReadyEvent(), headerWidget, touchCardWidget, messageWidget)
            postUI(200) { state.callback(it) }
        }

        setStateAndShow(state, headerWidget, pinCodeSetChangeWidget)
        performHapticFeedback()
    }

    private fun onTagLost(state: SessionViewDelegateState) {
        if (currentState is SessionViewDelegateState.Success ||
            currentState is SessionViewDelegateState.PinRequested ||
            currentState is SessionViewDelegateState.PinChangeRequested) {
            return
        }
        setStateAndShow(state, touchCardWidget, messageWidget)
    }

    private fun onTagConnected(state: SessionViewDelegateState) {
<<<<<<< HEAD
=======
        Log.i(tag, "onTagConnected")
        if (currentState is SessionViewDelegateState.PinRequested) {
            return
        }

>>>>>>> 809d6f05
        setStateAndShow(state, progressStateWidget, messageWidget)
    }

    private fun onWrongCard(state: SessionViewDelegateState) {
        if (currentState !is SessionViewDelegateState.WrongCard) {
            performHapticFeedback()
            setStateAndShow(state, progressStateWidget, messageWidget)
            progressStateWidget.setState(state)
            messageWidget.setState(state)
            postUI(2000) {
                setStateAndShow(getEmptyOnReadyEvent(), touchCardWidget, messageWidget)
            }
        }
    }

    private fun howToTap(state: SessionViewDelegateState) {
        Log.view { "Showing how to tap" }
        enableBottomSheetAnimation()
        behavior.state = BottomSheetBehavior.STATE_EXPANDED
        taskContainer.hide()
        findDesignBottomSheetView()?.let { it.layoutParams.height = ViewGroup.LayoutParams.MATCH_PARENT }
        howToContainer.show()

        howToTapWidget.previousState = currentState
        howToTapWidget.onCloseListener = {
            howToTapWidget.onCloseListener = null
            enableBottomSheetAnimation()
            howToContainer.hide()
            findDesignBottomSheetView()?.let { it.layoutParams.height = ViewGroup.LayoutParams.WRAP_CONTENT }
            taskContainer.show()

            howToTapWidget.previousState?.let {
                howToTapWidget.setState(it)
                show(it)
            }
            howToTapWidget.previousState = null
        }
        setStateAndShow(state, howToTapWidget)
    }

    private fun setStateAndShow(state: SessionViewDelegateState, vararg views: StateWidget<SessionViewDelegateState>) {
        views.forEach { it.setState(state) }

        val toHide = stateWidgets.filter { !views.contains(it) && it.isVisible() }
        val toShow = views.filter { !it.isVisible() }

        toHide.forEach { it.showWidget(false) }
        toShow.forEach { it.showWidget(true) }
    }

    private fun performHapticFeedback() {
        if (android.os.Build.VERSION.SDK_INT >= android.os.Build.VERSION_CODES.O) {
            llHeader?.isHapticFeedbackEnabled = true
            llHeader?.performHapticFeedback(HapticFeedbackConstants.VIRTUAL_KEY)
        }
    }

    private fun getEmptyOnReadyEvent(): SessionViewDelegateState {
        return SessionViewDelegateState.Ready(headerWidget.cardId, null)
    }

    private fun enableBottomSheetAnimation() {
        (findDesignBottomSheetView()?.parent as? ViewGroup)?.let {
            TransitionManager.beginDelayedTransition(it)
        }
    }

    private fun findDesignBottomSheetView(): View? {
        return delegate.findViewById(com.google.android.material.R.id.design_bottom_sheet)
    }

    override fun dismiss() {
        stateWidgets.forEach { it.onBottomSheetDismiss() }
        if (ownerActivity == null || ownerActivity?.isFinishing == true) return

        super.dismiss()
    }
}<|MERGE_RESOLUTION|>--- conflicted
+++ resolved
@@ -178,14 +178,10 @@
     }
 
     private fun onTagConnected(state: SessionViewDelegateState) {
-<<<<<<< HEAD
-=======
-        Log.i(tag, "onTagConnected")
         if (currentState is SessionViewDelegateState.PinRequested) {
             return
         }
 
->>>>>>> 809d6f05
         setStateAndShow(state, progressStateWidget, messageWidget)
     }
 
